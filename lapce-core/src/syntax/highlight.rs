--- conflicted
+++ resolved
@@ -94,11 +94,8 @@
     Dart: "lang-dart",
     Svelte: "lang-svelte",
     Latex: "lang-latex",
-<<<<<<< HEAD
+    Kotlin: "lang-kotlin",
     D: "lang-d",
-=======
-    Kotlin: "lang-kotlin",
->>>>>>> c8a7675b
 );
 
 /// Indicates which highlight should be applied to a region of source code.
